--- conflicted
+++ resolved
@@ -1,26 +1,19 @@
 package org.interscity.htc
 package core.entity.actor
 
-<<<<<<< HEAD
 import org.apache.pekko.actor.ActorRef
-=======
 import org.htc.protobuf.core.entity.actor
->>>>>>> 4decfd87
 import org.interscity.htc.core.entity.event.data.InitializeData
 
 import scala.collection.mutable
 
 case class Initialization(
-  id: String,
-  classType: String,
-  data: Any,
-<<<<<<< HEAD
-  timeManager: ActorRef,
-  dependencies: mutable.Map[String, Dependency] = mutable.Map[String, Dependency]()
-=======
-  dependencies: mutable.Map[String, actor.Dependency] = mutable.Map[String, actor.Dependency]()
->>>>>>> 4decfd87
-) {
+                           id: String,
+                           classType: String,
+                           data: Any,
+                           timeManager: ActorRef,
+                           dependencies: mutable.Map[String, actor.Dependency] = mutable.Map[String, actor.Dependency]()
+                         ) {
 
   def toInitializeData: InitializeData =
     InitializeData(

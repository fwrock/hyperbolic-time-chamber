package org.interscity.htc
package core.entity.event

import core.types.CoreTypes.Tick

import org.apache.pekko.actor.ActorRef
<<<<<<< HEAD
import org.interscity.htc.core.entity.actor.Identify
import org.interscity.htc.core.entity.event.data.DefaultBaseEventData

case class FinishEvent(
  actorRef: ActorRef,
  identify: Identify,
  end: Tick,
  scheduleEvent: Option[ScheduleEvent] = None,
  timeManager: ActorRef = null,
  destruct: Boolean = false
) extends BaseEvent[DefaultBaseEventData](tick = end, actorRef = actorRef)
=======
import org.htc.protobuf.core.entity.actor.Identify
import org.htc.protobuf.core.entity.event.communication.ScheduleEvent

case class FinishEvent(
                        actorRef: ActorRef,
                        identify: Identify,
                        end: Tick,
                        scheduleEvent: Option[ScheduleEvent] = None,
                        timeManager: ActorRef = null,
                        destruct: Boolean = false
) extends BaseEvent(tick = end, actorRef = actorRef)
>>>>>>> 4decfd87
<|MERGE_RESOLUTION|>--- conflicted
+++ resolved
@@ -4,19 +4,6 @@
 import core.types.CoreTypes.Tick
 
 import org.apache.pekko.actor.ActorRef
-<<<<<<< HEAD
-import org.interscity.htc.core.entity.actor.Identify
-import org.interscity.htc.core.entity.event.data.DefaultBaseEventData
-
-case class FinishEvent(
-  actorRef: ActorRef,
-  identify: Identify,
-  end: Tick,
-  scheduleEvent: Option[ScheduleEvent] = None,
-  timeManager: ActorRef = null,
-  destruct: Boolean = false
-) extends BaseEvent[DefaultBaseEventData](tick = end, actorRef = actorRef)
-=======
 import org.htc.protobuf.core.entity.actor.Identify
 import org.htc.protobuf.core.entity.event.communication.ScheduleEvent
 
@@ -27,5 +14,4 @@
                         scheduleEvent: Option[ScheduleEvent] = None,
                         timeManager: ActorRef = null,
                         destruct: Boolean = false
-) extends BaseEvent(tick = end, actorRef = actorRef)
->>>>>>> 4decfd87
+) extends BaseEvent(tick = end, actorRef = actorRef)
package org.interscity.htc
package core.actor.manager

import core.enumeration.DataSourceTypeEnum

import org.apache.pekko.actor.{ActorRef, Props}
import core.actor.manager.load.CreatorLoadData
import core.actor.manager.load.strategy.LoadDataStrategy
import core.entity.state.DefaultState
import core.util.ActorCreatorUtil
import core.util.ActorCreatorUtil.createActor

import org.htc.protobuf.core.entity.event.control.execution.DestructEvent
import org.htc.protobuf.core.entity.event.control.load.{FinishCreationEvent, FinishLoadDataEvent, StartCreationEvent}
import org.interscity.htc.core.entity.event.control.load.{LoadDataEvent, LoadDataSourceEvent}

import scala.collection.mutable
import scala.compiletime.uninitialized

class LoadDataManager(
  val timeManager: ActorRef,
  val poolTimeManager: ActorRef,
  val simulationManager: ActorRef
) extends BaseManager[DefaultState](
      timeManager = timeManager,
      actorId = "load-data-manager",
      data = null,
      dependencies = mutable.Map.empty
    ) {

  private var loadDataAmount: Int = Int.MaxValue
  private var creatorRef: ActorRef = uninitialized
  private val loaders: mutable.Map[ActorRef, Boolean] = mutable.Map[ActorRef, Boolean]()

  override def handleEvent: Receive = {
    case event: LoadDataEvent       => loadData(event)
    case event: FinishLoadDataEvent => handleFinishLoadData(event)
    case event: FinishCreationEvent => handleFinishCreation(event)
  }

  private def loadData(event: LoadDataEvent): Unit = {
    logEvent("Load data")
    loadDataAmount = event.actorsDataSources.size
    creatorRef = createCreatorLoadData()
    event.actorsDataSources.foreach {
      actorDataSource =>
        logEvent(s"Load data source ${actorDataSource}")
        val loader = createActor(
          context.system,
          actorDataSource.dataSource.sourceType.clazz,
          poolTimeManager
        )
        loaders.put(loader, false)
        loader ! LoadDataSourceEvent(
          managerRef = self,
          creatorRef = creatorRef,
          actorDataSource = actorDataSource
        )
    }
  }

<<<<<<< HEAD
  private def createCreatorLoadData(): ActorRef = {
    createSingletonManager(
      manager = CreatorLoadData.props(loadDataManager = self, timeManager = poolTimeManager),
      name = "creator-load-data",
      terminateMessage = DestructEvent(actorRef = self)
    )
    createSingletonProxy("creator-load-data", s"-${System.nanoTime()}")
  }

  private def loadDataStrategy(dataSourceType: DataSourceType): LoadDataStrategy =
=======
  private def loadDataStrategy(dataSourceType: DataSourceTypeEnum): LoadDataStrategy =
>>>>>>> 4decfd87
    dataSourceType.clazz.getDeclaredConstructor().newInstance()

  private def handleFinishLoadData(event: FinishLoadDataEvent): Unit = {
    logEvent(s"Load data maanager actorRef = ${event.actorRef}")
    val actorRef = getActorRef(event.actorRef)

    loaders(actorRef) = true

    actorRef! DestructEvent(actorRef = getPath)

    if (isAllDataLoaded) {
      creatorRef ! StartCreationEvent(actorRef = getPath)
    }
  }

  private def handleFinishCreation(event: FinishCreationEvent): Unit = {
    creatorRef ! DestructEvent(actorRef = getPath)
    simulationManager ! FinishLoadDataEvent(actorRef = getPath)
  }

  private def isAllDataLoaded: Boolean =
    loaders.values.forall(_ == true) && loadDataAmount == loaders.size
}

object LoadDataManager {
  def props(
    timeManager: ActorRef,
    poolTimeManager: ActorRef,
    simulationManager: ActorRef
  ): Props =
    Props(
      new LoadDataManager(
        timeManager = timeManager,
        poolTimeManager = poolTimeManager,
        simulationManager = simulationManager
      )
    )
}<|MERGE_RESOLUTION|>--- conflicted
+++ resolved
@@ -59,20 +59,16 @@
     }
   }
 
-<<<<<<< HEAD
   private def createCreatorLoadData(): ActorRef = {
     createSingletonManager(
       manager = CreatorLoadData.props(loadDataManager = self, timeManager = poolTimeManager),
       name = "creator-load-data",
-      terminateMessage = DestructEvent(actorRef = self)
+      terminateMessage = DestructEvent(actorRef = self.path.toString),
     )
     createSingletonProxy("creator-load-data", s"-${System.nanoTime()}")
   }
 
-  private def loadDataStrategy(dataSourceType: DataSourceType): LoadDataStrategy =
-=======
   private def loadDataStrategy(dataSourceType: DataSourceTypeEnum): LoadDataStrategy =
->>>>>>> 4decfd87
     dataSourceType.clazz.getDeclaredConstructor().newInstance()
 
   private def handleFinishLoadData(event: FinishLoadDataEvent): Unit = {

package org.interscity.htc
package core.actor.manager

import core.entity.event.{EntityEnvelopeEvent, FinishEvent, SpontaneousEvent}
import core.types.CoreTypes.Tick

import org.apache.pekko.actor.{ActorRef, Props}
import core.entity.control.ScheduledActors
import core.entity.state.DefaultState

import org.apache.pekko.cluster.routing.{ClusterRouterPool, ClusterRouterPoolSettings}
import org.apache.pekko.routing.RoundRobinPool
import org.htc.protobuf.core.entity.actor.Identify
import org.htc.protobuf.core.entity.event.communication.ScheduleEvent
import org.htc.protobuf.core.entity.event.control.execution.{AcknowledgeTickEvent, DestructEvent, LocalTimeReportEvent, PauseSimulationEvent, RegisterActorEvent, ResumeSimulationEvent, StartSimulationTimeEvent, StopSimulationEvent, TimeManagerRegisterEvent, UpdateGlobalTimeEvent}

import scala.collection.mutable

class TimeManager(
  val simulationDuration: Tick,
  val simulationManager: ActorRef,
  val parentManager: Option[ActorRef]
) extends BaseManager[DefaultState](
      timeManager = null,
      actorId = "time-manager",
      data = null,
      dependencies = mutable.Map.empty
    ) {

  private var startTime: Long = 0
  private var localTickOffset: Tick = 0
  private var tickOffset: Tick = 0
  private var initialTick: Tick = 0
  private var isPaused: Boolean = false
  private var isStopped: Boolean = false

  private var tickAcknowledge: Long = 0
  private val registeredActors = mutable.Set[ActorRef]()
  private val scheduledActors = mutable.Map[Tick, ScheduledActors]()
  private val runningEvents = mutable.Set[Identify]()
  private var timeManagersPool: ActorRef = _

  private val localTimeManagers: mutable.Map[ActorRef, Tick] = mutable.Map()

  override def onStart(): Unit =
    if (parentManager.isEmpty) {
      createTimeManagersPool()
    } else {
      parentManager.get ! TimeManagerRegisterEvent(actorRef = getPath)
    }

  private def createTimeManagersPool(): Unit = {
    timeManagersPool = context.actorOf(
      ClusterRouterPool(
        RoundRobinPool(1),
        ClusterRouterPoolSettings(
          totalInstances = 2,
          maxInstancesPerNode = 1,
          allowLocalRoutees = true
        )
      ).props(
        Props(
          new TimeManager(
            simulationDuration = simulationDuration,
            simulationManager = simulationManager,
            parentManager = Some(createSingletonProxy(s"time-manager", s"-${System.nanoTime()}"))
          )
        )
      ),
      "time-manager-router"
    )
    logEvent(s"TimeManager pool created: $timeManagersPool")
    simulationManager ! TimeManagerRegisterEvent(actorRef = timeManagersPool.path.toString)
  }

  override def handleEvent: Receive = {
    case start: StartSimulationTimeEvent       => startSimulation(start)
    case register: RegisterActorEvent      => registerActor(register)
    case schedule: ScheduleEvent           => scheduleApply(schedule)
    case finish: FinishEvent               => finishEventApply(finish)
    case spontaneous: SpontaneousEvent     => if (isRunning) actSpontaneous(spontaneous)
    case PauseSimulationEvent              => if (isRunning) pauseSimulation()
    case ResumeSimulationEvent             => resumeSimulation()
    case StopSimulationEvent               => stopSimulation()
    case e: UpdateGlobalTimeEvent       => syncWithGlobalTime(e.tick)
    case acknowledge: AcknowledgeTickEvent => handleAcknowledgeTick(acknowledge)
    case timeManagerRegisterEvent: TimeManagerRegisterEvent =>
      registerTimeManager(timeManagerRegisterEvent)
    case localTimeReport: LocalTimeReportEvent =>
      handleLocalTimeReport(sender(), localTimeReport.tick)
  }

  private def registerTimeManager(timeManagerRegisterEvent: TimeManagerRegisterEvent): Unit =
    localTimeManagers.put(getActorRef(timeManagerRegisterEvent.actorRef), Long.MinValue)

  private def registerActor(event: RegisterActorEvent): Unit = {
    registeredActors.add(getActorRef(event.actorRef))
    scheduleApply(
      ScheduleEvent(tick = event.startTick, actorRef = event.actorRef, identify = event.identify)
    )
  }

  private def startSimulation(start: StartSimulationTimeEvent): Unit = {
    logEvent(s"TimeManager started: $start")
    start.data match
      case Some(data) =>
        startTime = data.startTime
      case _ =>
        startTime = System.currentTimeMillis()
    initialTick = start.startTick
    localTickOffset = initialTick
    isPaused = false
    isStopped = false
    if (parentManager.isEmpty) {
      logEvent(s"TimeManager started at tick $localTickOffset with parent $self")
      notifyLocalManagers(start)
    } else {
      logEvent(
        s"TimeManager started at tick $localTickOffset with parent ${parentManager.get} and self $self"
      )
      self ! SpontaneousEvent(tick = localTickOffset, actorRef = self)
    }
  }

  private def pauseSimulation(): Unit = {
    isPaused = true
    if (parentManager.isEmpty) {
      notifyLocalManagers(PauseSimulationEvent)
    }
  }

  private def resumeSimulation(): Unit =
    if (isPaused) {
      isPaused = false
      self ! SpontaneousEvent(tick = localTickOffset, actorRef = self)
      if (parentManager.isEmpty) {
        notifyLocalManagers(ResumeSimulationEvent)
      }
    }

  private def stopSimulation(): Unit = {
    isStopped = true
    printState()
    terminateSimulation()
  }

  private def syncWithGlobalTime(globalTick: Tick): Unit = {
    localTickOffset = globalTick
    tickOffset = globalTick - initialTick
    if (parentManager.nonEmpty) {
      self ! SpontaneousEvent(tick = localTickOffset, actorRef = self)
    }
  }

  private def handleLocalTimeReport(localManager: ActorRef, tick: Tick): Unit =
    if (parentManager.isEmpty) {
      localTimeManagers.update(localManager, tick)
      if (!(localTimeManagers.values.min == Long.MinValue)) {
        calculateAndBroadcastNextGlobalTick()
      }
    }

  private def calculateAndBroadcastNextGlobalTick(): Unit = {
    val nextTick = localTimeManagers.values.min
    localTickOffset = nextTick
    tickOffset = nextTick - initialTick
    localTimeManagers.keys.foreach {
      timeManager =>
        localTimeManagers.update(timeManager, Long.MinValue)
    }
    notifyLocalManagers(UpdateGlobalTimeEvent(localTickOffset))
  }

  private def notifyLocalManagers(event: Any): Unit =
    localTimeManagers.keys.foreach {
      localManager =>
        localManager ! event
    }

  private def scheduleApply(schedule: ScheduleEvent): Unit = {
    if (schedule.tick < localTickOffset) {
      log.warning(s"Schedule event for past tick ${schedule.tick}, event=$schedule ignored")
      return
    }
<<<<<<< HEAD
    logEvent(s"${getLabel}: Schedule event for ${schedule.identify.id} at tick ${schedule.tick}")
=======
    logEvent(s"Schedule event for ${schedule.identify.get.id} at tick ${schedule.tick}")
>>>>>>> 4decfd87
    scheduledActors.get(schedule.tick) match
      case Some(scheduled) =>
        schedule.identify.foreach(scheduled.actorsRef.add)
      case None =>
        scheduledActors.put(
          schedule.tick,
          ScheduledActors(tick = schedule.tick, actorsRef = mutable.Set(schedule.identify.get))
        )
  }

  private def getLabel: String = if parentManager.isEmpty then "GlobalTimeManager" else "LocalTimeManager"

  private def finishEventApply(finish: FinishEvent): Unit =
    if (finish.timeManager == self) {
      logEvent(s"Finish event for ${finish.identify} at tick ${finish.end}")
      logEvent(s"Finish event destruct: ${finish.destruct}")
      logEvent("TimeManager finish event apply")
      logEvent(s"Running events: ${runningEvents.size}")
      logEvent(s"Running events = $runningEvents, finish = ${finish.identify.id}")
      runningEvents.filterInPlace(_.id != finish.identify.id)
      logEvent(s"Running events after remove: ${runningEvents.size}")
      finish.scheduleEvent.foreach(scheduleApply)
      if (finish.destruct) {
        registeredActors.remove(getActorRef(finish.identify.actorRef))
      }
    } else {
      logEvent("TimeManager finish event forward")
      finish.timeManager ! finish
    }

  override def actSpontaneous(spontaneous: SpontaneousEvent): Unit =
    if (isRunning) {
      if (localTickOffset - initialTick >= simulationDuration) {
        terminateSimulation()
      } else {
        processNextEvent(spontaneous)
      }
    }

  private def processNextEvent(spontaneous: SpontaneousEvent): Unit =
    if (scheduledActors.nonEmpty) {
      processNextEventTick(spontaneous.tick)
      localTickOffset = nextTick
      notifyManagers()
      self ! SpontaneousEvent(tick = localTickOffset, actorRef = self)
    } else {
      advanceToNextTick()
    }

  private def notifyManagers(): Unit =
    if (
      parentManager.isDefined && (runningEvents.isEmpty || tickAcknowledge >= runningEvents.size)
    ) {
      parentManager.get ! LocalTimeReportEvent(tick = localTickOffset, actorRef = getPath)
    } else {
      notifyLocalManagers(UpdateGlobalTimeEvent(tick = localTickOffset))
    }

  private def processNextEventTick(tick: Tick): Unit =
    scheduledActors.get(tick) match
      case Some(scheduled) =>
        scheduled.actorsRef.foreach {
          actor =>
            runningEvents.add(actor)
        }
        logEvent(
          s"Sending spontaneous event to ${scheduled.actorsRef.size} scheduled actors at tick $tick"
        )
        logEvent(s"Scheduled actors at tick $tick: ${scheduled.actorsRef}")
        sendSpontaneousEvent(tick, scheduled.actorsRef)
        scheduledActors.remove(tick)
      case None =>
      // logEvent(s"No scheduled actors at tick $tick")
      // sendSpontaneousEvent(tick, runningEvents)

  private def sendSpontaneousEvent(tick: Tick, actorsRef: mutable.Set[Identify]): Unit =
    actorsRef.foreach {
      actor =>
        sendSpontaneousEvent(tick, actor)
    }

  private def sendSpontaneousEvent(tick: Tick, identity: Identify): Unit =
    getShardRef(identity.classType) ! EntityEnvelopeEvent(
      identity.id,
      SpontaneousEvent(
        tick = tick,
        actorRef = self
      )
    )

  private def handleAcknowledgeTick(acknowledge: AcknowledgeTickEvent): Unit =
    if (acknowledge.timeManagerRef == getPath) {
      tickAcknowledge = tickAcknowledge + 1
    } else {
      getActorRef(acknowledge.timeManagerRef) ! acknowledge
    }

  private def advanceToNextTick(): Unit = {
    val newTick = nextTick
    if (localTickOffset < simulationDuration) {
      localTickOffset = newTick
      self ! SpontaneousEvent(tick = newTick, actorRef = self)
    } else {
      terminateSimulation()
    }
  }

  private def nextTick: Tick = {
    if (runningEvents.isEmpty || tickAcknowledge >= runningEvents.size) {
      tickAcknowledge = 0
      return (scheduledActors.nonEmpty, runningEvents.nonEmpty) match {
        case (true, false)
            if !scheduledActors.contains(
              localTickOffset
            ) =>
          scheduledActors.keys.minOption.getOrElse(localTickOffset + 1)
        case _ => localTickOffset + 1
      }
    }
    localTickOffset
  }

  private def terminateSimulation(): Unit = {
    if (tickAcknowledge >= runningEvents.size && scheduledActors.isEmpty) { // Verifica se scheduledActors está vazio
      terminateAllActors()
      if (parentManager.isEmpty) {
        notifyLocalManagers(StopSimulationEvent)
      }
      context.stop(self)
    }
    printSimulationDuration()
  }

  private def terminateAllActors(): Unit =
    registeredActors.foreach {
      actor =>
        actor ! DestructEvent(tick = localTickOffset, actorRef = getPath)
    }

  private def sendDestructEvent(finishEvent: FinishEvent): Unit =
    getShardRef(finishEvent.identify.classType) ! EntityEnvelopeEvent(
      finishEvent.identify.id,
      DestructEvent(tick = localTickOffset, actorRef = getPath)
    )

  private def printState(): Unit = {
    log.info(s"runningEvents: ${runningEvents.size}")
    log.info(s"scheduledActors: ${scheduledActors.size}")
    log.info(s"tickAcknowledge: $tickAcknowledge")
    log.info(s"localTickOffset: $localTickOffset")
    log.info(s"tickOffset: $tickOffset")
  }

  private def printSimulationDuration(): Unit = {
    val duration = System.currentTimeMillis() - startTime
    log.info(s"Simulation endTick: $localTickOffset")
    log.info(s"Simulation total ticks: ${localTickOffset - initialTick}")
    log.info(s"Simulation duration: $duration ms")
    log.info(s"Simulation duration: ${duration / 1000} s")
    log.info(s"Simulation duration: ${duration / 1000 / 60} min")
    log.info(s"Simulation duration: ${duration / 1000 / 60 / 60} h")
  }

  private def isRunning: Boolean = !isPaused && !isStopped
}

object TimeManager {
  def props(
    simulationDuration: Tick,
    simulationManager: ActorRef,
    parentManager: Option[ActorRef]
  ): Props =
    Props(new TimeManager(simulationDuration, simulationManager, parentManager))
}<|MERGE_RESOLUTION|>--- conflicted
+++ resolved
@@ -182,11 +182,7 @@
       log.warning(s"Schedule event for past tick ${schedule.tick}, event=$schedule ignored")
       return
     }
-<<<<<<< HEAD
-    logEvent(s"${getLabel}: Schedule event for ${schedule.identify.id} at tick ${schedule.tick}")
-=======
     logEvent(s"Schedule event for ${schedule.identify.get.id} at tick ${schedule.tick}")
->>>>>>> 4decfd87
     scheduledActors.get(schedule.tick) match
       case Some(scheduled) =>
         schedule.identify.foreach(scheduled.actorsRef.add)

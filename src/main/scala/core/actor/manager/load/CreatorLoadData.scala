--- conflicted
+++ resolved
@@ -3,15 +3,8 @@
 
 import core.actor.BaseActor
 
-<<<<<<< HEAD
-import org.apache.pekko.actor.{ ActorRef, Props }
-import core.entity.actor.{ ActorSimulation, Dependency, Identify, Initialization }
-import core.entity.event.control.load.{ CreateActorsEvent, FinishCreationEvent, InitializeEntityAckEvent, InitializeEvent, RequestInitializeEvent, StartCreationEvent }
-import core.util.{ ActorCreatorUtil, JsonUtil }
-=======
-import org.apache.pekko.actor.ActorRef
+import org.apache.pekko.actor.{ActorRef, Props}
 import core.util.{ActorCreatorUtil, JsonUtil}
->>>>>>> 4decfd87
 import core.entity.state.DefaultState
 import core.util.ActorCreatorUtil.createShardRegion
 
@@ -65,6 +58,7 @@
             actorRef = self,
             data = InitializeData(
               data = data.data,
+              timeManager = data.timeManager,
               dependencies = data.dependencies.map { case (label, dep) => dep.id -> dep }
             )
           )

--- conflicted
+++ resolved
@@ -8,36 +8,26 @@
 import core.entity.control.LamportClock
 import core.util.{ IdUtil, JsonUtil }
 
-<<<<<<< HEAD
-=======
 import com.typesafe.config.ConfigFactory
->>>>>>> 8fd23951
+import org.apache.pekko.cluster.sharding.{ ClusterSharding, ShardRegion }
+import org.apache.pekko.persistence.{ SaveSnapshotFailure, SaveSnapshotSuccess, SnapshotOffer }
 import org.apache.pekko.cluster.sharding.{ ClusterSharding, ShardRegion }
 import org.apache.pekko.persistence.{ SaveSnapshotFailure, SaveSnapshotSuccess, SnapshotOffer }
 import org.apache.pekko.util.Timeout
 import org.htc.protobuf.core.entity.actor.{ Dependency, Identify }
 import org.htc.protobuf.core.entity.event.communication.ScheduleEvent
-<<<<<<< HEAD
 import org.htc.protobuf.core.entity.event.control.execution.{ DestructEvent, RegisterActorEvent }
-import org.htc.protobuf.core.entity.event.control.load.InitializeEntityAckEvent
-import org.interscity.htc.core.entity.event.control.load.InitializeEvent
-import org.interscity.htc.core.enumeration.CreationTypeEnum
-import org.interscity.htc.core.enumeration.CreationTypeEnum.{ LoadBalancedDistributed, PoolDistributed, Simple }
-=======
 import org.htc.protobuf.core.entity.event.control.execution.{ AcknowledgeTickEvent, DestructEvent, RegisterActorEvent }
 import org.htc.protobuf.core.entity.event.control.load.InitializeEntityAckEvent
 import org.interscity.htc.core.entity.event.control.load.InitializeEvent
 import org.interscity.htc.core.entity.event.control.report.ReportEvent
 import org.interscity.htc.core.enumeration.ReportTypeEnum
->>>>>>> 8fd23951
+import org.interscity.htc.core.enumeration.CreationTypeEnum
+import org.interscity.htc.core.enumeration.CreationTypeEnum.{ LoadBalancedDistributed, PoolDistributed, Simple }
 
 import scala.Long.MinValue
 import scala.collection.mutable
 import scala.compiletime.uninitialized
-<<<<<<< HEAD
-=======
-
->>>>>>> 8fd23951
 import java.util.concurrent.TimeUnit
 import scala.concurrent.duration.Duration
 import scala.concurrent.{ Await, ExecutionContext, Future }
@@ -85,7 +75,6 @@
     */
   override def preStart(): Unit = {
     super.preStart()
-<<<<<<< HEAD
     if (data != null) {
       state = JsonUtil.convertValue[T](data)
       if (state != null) {
@@ -93,8 +82,6 @@
         registerOnTimeManager()
       }
     }
-=======
->>>>>>> 8fd23951
     onStart()
   }
 
@@ -184,10 +171,6 @@
     data: AnyRef,
     eventType: String = "default"
   ): Unit = {
-<<<<<<< HEAD
-=======
-    lamportClock.increment()
->>>>>>> 8fd23951
     val shardingRegion = getShardRef(IdUtil.format(shardId))
 
     shardingRegion ! EntityEnvelopeEvent(
@@ -340,10 +323,6 @@
     }
 
   private def handleStartEntity(event: ShardRegion.StartEntity): Unit =
-<<<<<<< HEAD
-//    logInfo(s"Starting entity with id ${event.entityId}")
-=======
->>>>>>> 8fd23951
     entityId = event.entityId
 
   /** Handles the destruction event. This method is called when the actor receives a destruction

pekko {
    loglevel = "INFO"
    stdout-loglevel = "INFO"
    loggers = ["org.apache.pekko.event.slf4j.Slf4jLogger"]
    logging-filter = "org.apache.pekko.event.slf4j.Slf4jLoggingFilter"
    log-dead-letters = 10
    log-dead-letters-during-shutdown = off
    log-dead-letters = off
    actor {
        provider = cluster
        debug {
            receive = off
            lifecycle = off
            unhandled = off
            autoreceive = off
        }
        allow-java-serialization = off
        serializers {
            proto = "org.apache.pekko.remote.serialization.ProtobufSerializer"
            envelope = "org.interscity.htc.core.serializer.EntityEnvelopeSerializer"
            actor-interaction = "org.interscity.htc.core.serializer.ActorInteractionSerializer"
            jackson-json = "org.apache.pekko.serialization.jackson.JacksonJsonSerializer"
            jackson-cbor = "org.apache.pekko.serialization.jackson.JacksonCborSerializer"
        }
        serialization-bindings {
            "org.interscity.htc.core.entity.event.EntityEnvelopeEvent" = envelope
            "scalapb.GeneratedMessage" = proto
            "org.interscity.htc.core.entity.event.ActorInteractionEvent" = actor-interaction
            "org.interscity.htc.core.entity.event.control.execution.TimeManagerRegisterEvent" = jackson-cbor
            "org.interscity.htc.core.entity.event.control.load.CreateActorsEvent" = jackson-cbor
            "org.interscity.htc.core.entity.event.control.load.FinishCreationEvent" = jackson-cbor
            "org.interscity.htc.core.entity.event.control.load.FinishLoadDataEvent" = jackson-cbor
            "org.interscity.htc.core.entity.event.control.load.LoadDataCreatorRegisterEvent" = jackson-cbor
            "org.interscity.htc.core.entity.event.control.load.InitializeEvent" = jackson-cbor
            "org.interscity.htc.core.entity.event.control.load.LoadDataEvent" = jackson-cbor
            "org.interscity.htc.core.entity.event.data.BaseEventData" = jackson-cbor
            "org.interscity.htc.core.entity.event.control.report.RegisterReportersEvent" = jackson-cbor
            "org.interscity.htc.core.entity.event.control.report.ReportEvent" = jackson-cbor
            "org.interscity.htc.core.entity.event.control.load.LoadDataSourceEvent" = jackson-cbor
            "org.interscity.htc.core.entity.event.control.load.LoadNextEvent" = jackson-cbor
            "org.interscity.htc.core.entity.event.control.load.ProcessBatchesEvent" = jackson-cbor
            "org.interscity.htc.core.entity.event.control.load.ProcessNextCreateChunk" = jackson-cbor
            "org.interscity.htc.core.entity.event.SpontaneousEvent" = jackson-cbor
            "org.interscity.htc.core.entity.event.FinishEvent" = jackson-cbor
            "org.interscity.htc.core.actor.ActorSerializable" = jackson-cbor
            
            // Eventos de status do LocalTimeManager - serialização adequada sem Java serialization
            "org.interscity.htc.core.actor.manager.time.RequestStatusEvent" = jackson-cbor
            "org.interscity.htc.core.actor.manager.time.StatusResponseEvent" = jackson-cbor
            
            "org.interscity.htc.core.entity.actor.properties.Properties" = jackson-cbor
            "org.interscity.htc.core.entity.actor.properties.CreatorProperties" = jackson-cbor
            "org.interscity.htc.core.entity.state.BaseState" = jackson-cbor
            "java.time.LocalDateTime" = jackson-cbor
        }
    }

    persistence {
      journal {
        plugin = "pekko.persistence.cassandra.journal"
        auto-start-journals = ["pekko.persistence.cassandra.journal"]
      }
      snapshot-store {
        plugin = "pekko.persistence.cassandra.snapshot"
        auto-start-snapshot-stores = ["pekko.persistence.cassandra.snapshot"]
      }
    }

    remote {
        artery {
            canonical {
                hostname = ${clustering.ip}
                port = ${clustering.port}
            }
        }
    }

    cluster {
        downing-provider-class = "org.apache.pekko.cluster.sbr.SplitBrainResolverProvider"
        seed-nodes = [
            "pekko://"${clustering.cluster.name}"@"${clustering.seed-ip}":"${clustering.seed-port}
        ]
        sharding {
            passivation {
                strategy = "default-idle-strategy"
                default-idle-strategy {
                  idle-entity.timeout = 1200.minutes
                }
            }
            verbose-debug-logging = off
            waiting-for-state-timeout = 1 minute
        }
    }

    cluster.bootstrap {
        contact-point-discovery {
            service-name  = "pekko-node"
            port-name     = "management"
            protocol      = "http"
        }
    }

    management {
        http {
            hostname = "0.0.0.0"
            port = ${clustering.management-http-port}
        }
    }

    discovery {
        method = config
    }
}

pekko.persistence.cassandra {
<<<<<<< HEAD
  session-provider = "org.apache.pekko.persistence.cassandra.DefaultSessionProvider"

  journal.keyspace = "htc_persistence"
  snapshot.keyspace = "htc_persistence"

=======
>>>>>>> 0b729051
  keyspace-autocreate = true
  tables-autocreate = true
  
  # Connection settings
  contact-points = ["cassandra:9042"]
  local-datacenter = "datacenter1"
  
  # Consistency levels for single node
  read-consistency = "LOCAL_ONE"
  write-consistency = "LOCAL_ONE"
  
  journal {
    keyspace = "htc_persistence"
    max-message-batch-size = 500
    target-partition-size = 1000000
    support-all-persistence-ids = off
    # Single node consistency
    read-consistency = "LOCAL_ONE"
    write-consistency = "LOCAL_ONE"
  }
  
  snapshot {
    keyspace = "htc_persistence"
    # Single node consistency
    read-consistency = "LOCAL_ONE"
    write-consistency = "LOCAL_ONE"
  }
  
  query {
    refresh-interval = 1s
    max-buffer-size = 2000
    deserialization-parallelism = 4
    read-consistency = "LOCAL_ONE"
  }
  
  # Timeout settings for development
  timeouts {
    read = 10s
    write = 10s
    schema-timeout = 30s
  }
  
  # Connection settings
  connection {
    reconnect-on-init = true
  }
  
  events-by-tag {
    enabled = false
  }
  
  default-dispatcher {
    type = Dispatcher
    executor = "fork-join-executor"
    fork-join-executor {
      parallelism-min = 16
      parallelism-factor = 2
      parallelism-max = 64
    }
  }
}

clustering {
    ip = "127.0.0.1"
    ip = ${?CLUSTER_IP}
    port = 1600
    port = ${?CLUSTER_PORT}
    seed-ip = "127.0.0.1"
    seed-ip = ${?CLUSTER_IP}
    seed-ip = ${?SEED_PORT_1600_TCP_ADDR}
    seed-port = 1600
    seed-port = ${?SEED_PORT_1600_TCP_PORT}
    management-http-port = 8558
    management-http-port = ${?MANAGEMENT_HTTP_PORT}
    cluster.name = hyperbolic-time-chamber
}

htc {

    report-manager {
        default-strategy = "cassandra"  # 🆕 Mudado para CSV
        enabled-strategies = ["csv", "json", "cassandra"]

        csv {
            prefix = "htc_1M_simulation_"  # 🆕 Prefixo melhor
            directory = "/app/hyperbolic-time-chamber/output/reports/csv"
            number-of-instances = 8
            number-of-instances-per-node = 1
            batch-size = 1000
        }

        json {
            prefix = "report_"
            directory = "/app/hyperbolic-time-chamber/output/reports/json"
            number-of-instances = 8
            number-of-instances-per-node = 1
            batch-size = 1000
        }

        cassandra {
            hosts = "cassandra:9042"
            keyspace = "htc_reports"
            table = "simulation_reports"
            datacenter = "datacenter1"
            batch-size = 1000
            number-of-instances = 8
            number-of-instances-per-node = 1
        }
    }

    databases {
        cassandra {
            default {
                contact-points = ["cassandra:9042"]
                keyspace = "keyspace_default"
                local-datacenter = "datacenter1"
                credentials {
                    username = "your-username"
                    password = "your-password"
                }
                actor {
                    number-of-instances = 8
                    number-of-instances-per-node = 1
                }
            }
        }
    }

    brokers {
        kafka {
            bootstrap-servers = "localhost:9092"

            consumer {
                group-id-suffix = "htc-group"
                auto-offset-reset = "earliest"
            }
        }
    }

    # 🆕 CONFIGURAÇÃO DE SIMULAÇÃO
    simulation {
        # ID único da simulação (opcional)
        # Se não especificado, será gerado automaticamente
        # Também pode ser definido via variável de ambiente HTC_SIMULATION_ID
        # id = "custom_simulation_001"
        
        # 🎲 SEED PARA REPRODUTIBILIDADE (opcional)
        # Se não especificado, será baseado no timestamp atual
        # Também pode ser definido via variável de ambiente HTC_RANDOM_SEED
        # random-seed = 12345
        # random-seed = ${?HTC_RANDOM_SEED}
    }
}

datastax-java-driver {
  basic.contact-points = ["cassandra:9042"]
  basic.load-balancing-policy.local-datacenter = "datacenter1"
  basic.request.timeout = 10 seconds
  basic.request.consistency = LOCAL_ONE
  advanced.reconnect-on-init = true
  advanced.connection {
    init-query-timeout = 10 seconds
    set-keyspace-timeout = 10 seconds
  }

  profiles {
    pekko-persistence-cassandra-profile {
      basic.request {
        consistency = LOCAL_ONE
        default-idempotence = true
        timeout = 10 seconds
      }
    }
    pekko-persistence-cassandra-snapshot-profile {
      basic.request {
        consistency = LOCAL_ONE
        default-idempotence = true
        timeout = 10 seconds
      }
    }
  }
}<|MERGE_RESOLUTION|>--- conflicted
+++ resolved
@@ -43,11 +43,11 @@
             "org.interscity.htc.core.entity.event.SpontaneousEvent" = jackson-cbor
             "org.interscity.htc.core.entity.event.FinishEvent" = jackson-cbor
             "org.interscity.htc.core.actor.ActorSerializable" = jackson-cbor
-            
+
             // Eventos de status do LocalTimeManager - serialização adequada sem Java serialization
             "org.interscity.htc.core.actor.manager.time.RequestStatusEvent" = jackson-cbor
             "org.interscity.htc.core.actor.manager.time.StatusResponseEvent" = jackson-cbor
-            
+
             "org.interscity.htc.core.entity.actor.properties.Properties" = jackson-cbor
             "org.interscity.htc.core.entity.actor.properties.CreatorProperties" = jackson-cbor
             "org.interscity.htc.core.entity.state.BaseState" = jackson-cbor
@@ -113,25 +113,17 @@
 }
 
 pekko.persistence.cassandra {
-<<<<<<< HEAD
-  session-provider = "org.apache.pekko.persistence.cassandra.DefaultSessionProvider"
-
-  journal.keyspace = "htc_persistence"
-  snapshot.keyspace = "htc_persistence"
-
-=======
->>>>>>> 0b729051
   keyspace-autocreate = true
   tables-autocreate = true
-  
+
   # Connection settings
   contact-points = ["cassandra:9042"]
   local-datacenter = "datacenter1"
-  
+
   # Consistency levels for single node
   read-consistency = "LOCAL_ONE"
   write-consistency = "LOCAL_ONE"
-  
+
   journal {
     keyspace = "htc_persistence"
     max-message-batch-size = 500
@@ -141,37 +133,37 @@
     read-consistency = "LOCAL_ONE"
     write-consistency = "LOCAL_ONE"
   }
-  
+
   snapshot {
     keyspace = "htc_persistence"
     # Single node consistency
     read-consistency = "LOCAL_ONE"
     write-consistency = "LOCAL_ONE"
   }
-  
+
   query {
     refresh-interval = 1s
     max-buffer-size = 2000
     deserialization-parallelism = 4
     read-consistency = "LOCAL_ONE"
   }
-  
+
   # Timeout settings for development
   timeouts {
     read = 10s
     write = 10s
     schema-timeout = 30s
   }
-  
+
   # Connection settings
   connection {
     reconnect-on-init = true
   }
-  
+
   events-by-tag {
     enabled = false
   }
-  
+
   default-dispatcher {
     type = Dispatcher
     executor = "fork-join-executor"
@@ -266,7 +258,7 @@
         # Se não especificado, será gerado automaticamente
         # Também pode ser definido via variável de ambiente HTC_SIMULATION_ID
         # id = "custom_simulation_001"
-        
+
         # 🎲 SEED PARA REPRODUTIBILIDADE (opcional)
         # Se não especificado, será baseado no timestamp atual
         # Também pode ser definido via variável de ambiente HTC_RANDOM_SEED

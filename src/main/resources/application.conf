--- conflicted
+++ resolved
@@ -10,18 +10,6 @@
             lifecycle = on
         }
         serializers {
-<<<<<<< HEAD
-            jackson-json = "org.apache.pekko.serialization.jackson.JacksonJsonSerializer"
-            jackson-cbor = "org.apache.pekko.serialization.jackson.JacksonCborSerializer"
-            kryo = "io.altoo.serialization.kryo.pekko.PekkoKryoSerializer"
-            proto = "org.apache.pekko.remote.serialization.ProtobufSerializer"
-        }
-        serialization-bindings {
-            "org.interscity.htc.core.entity.event.BaseEvent" = jackson-cbor
-            "org.interscity.htc.core.entity.event.EntityEnvelopeEvent" = jackson-cbor
-            "org.apache.pekko.cluster.sharding.ShardRegion$StartEntity" = jackson-cbor
-            "org.apache.pekko.cluster.sharding.ShardRegion$StartEntityAck" = jackson-cbor
-=======
             proto = "org.interscity.htc.core.serializer.ProtobufSerializer"
             envelope = "org.interscity.htc.core.serializer.EntityEnvelopeSerializer"
             actor-interaction = "org.interscity.htc.core.serializer.ActorInteractionSerializer"
@@ -39,7 +27,6 @@
             "org.interscity.htc.core.entity.event.SpontaneousEvent" = jackson-cbor
             "org.interscity.htc.core.entity.event.FinishEvent" = jackson-cbor
 
->>>>>>> 4decfd87
         }
     }
 
@@ -55,11 +42,7 @@
     cluster {
         downing-provider-class = "org.apache.pekko.cluster.sbr.SplitBrainResolverProvider"
         seed-nodes = [
-<<<<<<< HEAD
             "pekko://"${clustering.cluster.name}"@"${clustering.seed-ip}":"${clustering.seed-port}
-=======
-            "pekko://hyperbolic-time-chamber@127.0.0.1:1600"
->>>>>>> 4decfd87
         ]
         sharding {
             passivation {

--- conflicted
+++ resolved
@@ -27,12 +27,8 @@
       SEED_PORT_1600_TCP_ADDR: node1
       REDIS_HOST: redis
       REDIS_PORT: 6379
-<<<<<<< HEAD
-      HTC_SIMULATION_CONFIG_FILE: /app/hyperbolic-time-chamber/simulations/input/smart_mobility_ile-de-france-4500000-random/simulation.json
-=======
       HTC_SIMULATION_CONFIG_FILE: /app/hyperbolic-time-chamber/simulations/input/smart_mobility_idf-25-random-htcid/simulation.json
       HTC_MOBILITY_CITY_MAP_FILE: /app/hyperbolic-time-chamber/simulations/input/smart_mobility_idf-25-random-htcid/data/city_map.json
->>>>>>> bda12d79
     volumes:
       - /home/fwrocha/phd/simulator/htc:/app/hyperbolic-time-chamber
     networks:
@@ -53,12 +49,8 @@
       SEED_PORT_1600_TCP_ADDR: node1
       REDIS_HOST: redis
       REDIS_PORT: 6379
-<<<<<<< HEAD
-      HTC_SIMULATION_CONFIG_FILE: /app/hyperbolic-time-chamber/simulations/input/smart_mobility_ile-de-france-4500000-random/simulation.json
-=======
       HTC_SIMULATION_CONFIG_FILE: /app/hyperbolic-time-chamber/simulations/input/smart_mobility_idf-25-random-htcid/simulation.json
       HTC_MOBILITY_CITY_MAP_FILE: /app/hyperbolic-time-chamber/simulations/input/smart_mobility_idf-25-random-htcid/data/city_map.json
->>>>>>> bda12d79
     volumes:
       - /home/fwrocha/phd/simulator/htc:/app/hyperbolic-time-chamber
     networks:
@@ -79,12 +71,8 @@
       SEED_PORT_1600_TCP_ADDR: node1
       REDIS_HOST: redis
       REDIS_PORT: 6379
-<<<<<<< HEAD
-      HTC_SIMULATION_CONFIG_FILE: /app/hyperbolic-time-chamber/simulations/input/smart_mobility_ile-de-france-4500000-random/simulation.json
-=======
       HTC_SIMULATION_CONFIG_FILE: /app/hyperbolic-time-chamber/simulations/input/smart_mobility_idf-25-random-htcid/simulation.json
       HTC_MOBILITY_CITY_MAP_FILE: /app/hyperbolic-time-chamber/simulations/input/smart_mobility_idf-25-random-htcid/data/city_map.json
->>>>>>> bda12d79
     volumes:
       - /home/fwrocha/phd/simulator/htc:/app/hyperbolic-time-chamber
     networks:
@@ -105,12 +93,8 @@
       SEED_PORT_1600_TCP_ADDR: node1
       REDIS_HOST: redis
       REDIS_PORT: 6379
-<<<<<<< HEAD
-      HTC_SIMULATION_CONFIG_FILE: /app/hyperbolic-time-chamber/simulations/input/smart_mobility_ile-de-france-4500000-random/simulation.json
-=======
       HTC_SIMULATION_CONFIG_FILE: /app/hyperbolic-time-chamber/simulations/input/smart_mobility_idf-25-random-htcid/simulation.json
       HTC_MOBILITY_CITY_MAP_FILE: /app/hyperbolic-time-chamber/simulations/input/smart_mobility_idf-25-random-htcid/data/city_map.json
->>>>>>> bda12d79
     volumes:
       - /home/fwrocha/phd/simulator/htc:/app/hyperbolic-time-chamber
     networks:
@@ -131,12 +115,8 @@
       SEED_PORT_1600_TCP_ADDR: node1
       REDIS_HOST: redis
       REDIS_PORT: 6379
-<<<<<<< HEAD
-      HTC_SIMULATION_CONFIG_FILE: /app/hyperbolic-time-chamber/simulations/input/smart_mobility_ile-de-france-4500000-random/simulation.json
-=======
       HTC_SIMULATION_CONFIG_FILE: /app/hyperbolic-time-chamber/simulations/input/smart_mobility_idf-25-random-htcid/simulation.json
       HTC_MOBILITY_CITY_MAP_FILE: /app/hyperbolic-time-chamber/simulations/input/smart_mobility_idf-25-random-htcid/data/city_map.json
->>>>>>> bda12d79
     volumes:
       - /home/fwrocha/phd/simulator/htc:/app/hyperbolic-time-chamber
     networks:
@@ -157,12 +137,8 @@
       SEED_PORT_1600_TCP_ADDR: node1
       REDIS_HOST: redis
       REDIS_PORT: 6379
-<<<<<<< HEAD
-      HTC_SIMULATION_CONFIG_FILE: /app/hyperbolic-time-chamber/simulations/input/smart_mobility_ile-de-france-4500000-random/simulation.json
-=======
       HTC_SIMULATION_CONFIG_FILE: /app/hyperbolic-time-chamber/simulations/input/smart_mobility_idf-25-random-htcid/simulation.json
       HTC_MOBILITY_CITY_MAP_FILE: /app/hyperbolic-time-chamber/simulations/input/smart_mobility_idf-25-random-htcid/data/city_map.json
->>>>>>> bda12d79
     volumes:
       - /home/fwrocha/phd/simulator/htc:/app/hyperbolic-time-chamber
     networks:
@@ -183,12 +159,8 @@
       SEED_PORT_1600_TCP_ADDR: node1
       REDIS_HOST: redis
       REDIS_PORT: 6379
-<<<<<<< HEAD
-      HTC_SIMULATION_CONFIG_FILE: /app/hyperbolic-time-chamber/simulations/input/smart_mobility_ile-de-france-4500000-random/simulation.json
-=======
       HTC_SIMULATION_CONFIG_FILE: /app/hyperbolic-time-chamber/simulations/input/smart_mobility_idf-25-random-htcid/simulation.json
       HTC_MOBILITY_CITY_MAP_FILE: /app/hyperbolic-time-chamber/simulations/input/smart_mobility_idf-25-random-htcid/data/city_map.json
->>>>>>> bda12d79
     volumes:
       - /home/fwrocha/phd/simulator/htc:/app/hyperbolic-time-chamber
     networks:
@@ -209,12 +181,8 @@
       SEED_PORT_1600_TCP_ADDR: node1
       REDIS_HOST: redis
       REDIS_PORT: 6379
-<<<<<<< HEAD
-      HTC_SIMULATION_CONFIG_FILE: /app/hyperbolic-time-chamber/simulations/input/smart_mobility_ile-de-france-4500000-random/simulation.json
-=======
       HTC_SIMULATION_CONFIG_FILE: /app/hyperbolic-time-chamber/simulations/input/smart_mobility_idf-25-random-htcid/simulation.json
       HTC_MOBILITY_CITY_MAP_FILE: /app/hyperbolic-time-chamber/simulations/input/smart_mobility_idf-25-random-htcid/data/city_map.json
->>>>>>> bda12d79
     volumes:
       - /home/fwrocha/phd/simulator/htc:/app/hyperbolic-time-chamber
     networks:
